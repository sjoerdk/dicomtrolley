# History

<<<<<<< HEAD
## v0.5.2 (2021-09-27)

* Renames base exception DICOMTrolleyException to pep8 complient DICOMTrolleyError
=======
## v0.5.4 (2021-06-23)

* Fix typo

## v0.5.3 (2021-06-23)

* Correct usage of dataclass
* DICOM-QR fix
>>>>>>> e20def0f

## v0.5.2 (2021-04-12)

* Adds WADO-only examples 
* Improves readme

## v0.5.1 (2021-04-10)

* Adds DICOM-QR search
* Changes to Trolley method signatures

## v0.4.0 (2021-04-05)

* Added multi-threaded WADO downloads 
* Changes to Trolley method signatures


## v0.3.0 (2021-04-01)

* Added examples
* Improved readme
* Fixed bugs (date format for queries and wado download function) 


## v0.2.0 (2021-03-31)

* Added MINT 
* Added WADO 
* Added main trolley functions

## v0.1.0 (2021-03-12)

* Initial version<|MERGE_RESOLUTION|>--- conflicted
+++ resolved
@@ -1,10 +1,10 @@
 # History
 
-<<<<<<< HEAD
-## v0.5.2 (2021-09-27)
+
+## v0.6.0 (2021-09-27)
 
 * Renames base exception DICOMTrolleyException to pep8 complient DICOMTrolleyError
-=======
+
 ## v0.5.4 (2021-06-23)
 
 * Fix typo
@@ -13,7 +13,6 @@
 
 * Correct usage of dataclass
 * DICOM-QR fix
->>>>>>> e20def0f
 
 ## v0.5.2 (2021-04-12)
 
