"""Retrieve medical images via WADO, MINT and DICOM-QR"""
<<<<<<< HEAD
__version__ = "v0.6.0"
=======
__version__ = "v0.5.4"
>>>>>>> e20def0f
<|MERGE_RESOLUTION|>--- conflicted
+++ resolved
@@ -1,6 +1,3 @@
 """Retrieve medical images via WADO, MINT and DICOM-QR"""
-<<<<<<< HEAD
-__version__ = "v0.6.0"
-=======
-__version__ = "v0.5.4"
->>>>>>> e20def0f
+
+__version__ = "v0.6.0"